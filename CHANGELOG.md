--- conflicted
+++ resolved
@@ -1,11 +1,8 @@
 # Changelog
 
 # 3.6.5
-<<<<<<< HEAD
-- launch.json: Added "customVisualMemBlocks".
-=======
 - Debug command "-sjasmplus.path" added for dynamic loading of sld files during runtime (#156).
->>>>>>> de8af7e5
+- launch.json: Added "customVisualMemBlocks" (#157).
 
 # 3.6.4
 - launch.json: Added "load" support for .z80 files.
