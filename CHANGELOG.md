# Changelog

<<<<<<< HEAD
# 1.4.7
- New architecture for parsing list files.
- launch-json:
	- "listFiles" removed.
	- "sjasmplusListfiles", "z80asmListfiles" and "z88dkListfiles" added with overworked parameters.
=======
# 1.4.9
- Fixed issue #29: Zsim: load instruction not executed properly for addresses between 0x0000 and 0x3FFF

# 1.4.8
- Fixed white spaces in loading for zrcp (ZEsarUX).

# 1.4.7
- Added donate button.
>>>>>>> 674005e3

# 1.4.6
- Removed double timer for command/response.
- Added "What's New".

# 1.4.5
- Version to start beta testing "zxnext".

# 1.4.4
- remoteType: "serial" renamed to "zxnext".
- Allowing to set/remove breakpoints during debugged program being run for cspect, zsim and zxnext.

# 1.4.3
- Support for DZRP 1.6.0. CMD_CLOSE implemented.
- startAutomatically with z80 unit tests improved.

# 1.4.2
- Support for DZRP 1.4.0: Changed numbering.
- ZXNext remote debugging working. Major changes to DZRP.
- Breakpoints at address 0x0000 fixed.
- Introduced TC_END to Unit tests.
- New eval '-dasm' command.

# 1.4.1
- Support for DZRP 1.2.0: CMD_SLOT.

# 1.4.0
- sjasmplus "--lstlab" labels are parsed now.
- Support for DZRP 1.1.0
- Formatting of Z80 flags changed.
- Command dezog.cancelUnitTests added.

# 1.3.1
- Corrected display of memory slots for zsim and cspect.
- Removed 'replaceAll'.
- Fixed issue #24: (sjasmplus) Watch expression evaluates incorrect value for label within IFDEF

# 1.3.0
- Fix for ZEsarUX history spot.
- Merged develop branch into master.

# 1.2.8
- skipInterrupt setting moved to zrcp.
- cspect:
  - warning if codeCoverabeEnabled==true.
  - error if Z80 unit tests are started with cspect.
- Fixed ZEsarUX Z80 unit tests.
- Fix for cspect HL', I, R and IM registers.

# 1.2.7
- Watchpoints disabled for CSpect.
- Enabled "cspect" support.

# 1.2.6
- Z80 unit tests fixed.
- Sprites/patterns view:
	- Grayscale palette exchanged by false colors palette.
	- Alternating colors for rows.
	- Visibility of anchor sprite is now taken into account.
- zrcp: Improved stability of socket connection.
- Disabled "cspect" support.

# 1.2.5
- Improved zsim performance when stepping over macro.
- Sprites/patterns view:
	- now also able to show 4 bit color pattern sprites.
	- improvements for relative sprites (but not fully working yet)

# 1.2.4
- cspect:
	- Logpoints working.
	- StepOut corrected.
- Fixed: Update of word register in case of byte register change (and vice versa).

# 1.2.3
- Fixed: crash when switching form ZEsarUX to CSpect.
- Manual change of PC (or SP) will update the shown file.
- zsim: cpu writing to ROM does not change the contents anymore.
- zsim: simulator exchanged. Is less buggy and 30% performance increase.
- cspect:
  - conditional breakpoints working.
  - watchpoints added.

# 1.2.2
- CSpect: timeout error if no response received.
- Fixed: "TypeError: cannot read property 'getObject' of undefined"
- ZEsarUX: Sprite palette colors corrected.
- CSpect: Improved RST 08 StepOver/Into handling.
- General stepOver improvement: stepOver now steps over whole line, e.g. macros, fake instructions, several instruction on one line.

# 1.2.1
- Renamed "Memory Pages" to "Slots".
- Added forgotten Z80N instructions.
- Fixed bug in sprite patterns display.
- Log of assertions now under 'DeZog' output.
- Fixed bug with repetitive StepIntos (and others) via key (F11).

# 1.2.0
- Basic CSpect support.

# 1.1.3
- Preparation for market place release.

# 1.1.2
- Small fix and cleanup.
- zsim:
  - "tbblueMemoryManagementSlots": slots can be read now.
  - Simulator view closed now after stopping debugging a unit test.

# 1.1.1
- 'movePCtoCursor' back in right-click menu.
- "z88dkMapFile" parameter: better support for z88dk labels.

# 1.1.0
- zsim:
	- Optimized handling of HALT instruction.
	- Added "tbblueMemoryManagementSlots".
	- New values for "visualMemory": "none", "64K", "ZX48", "ZX128" and "ZXNEXT"
	- Added "Z80N" instructions.
	- "vsyncInterrupt" introduced to enable the 20ms interrupt.

# 1.0.2
- Documentation update.
- Z80 unit tests fixed.
- Decorations (coverage, history spot, etc.) on disassembly improved.

# 1.0.1
- zsim: USR0 mode for 128K Spectrum.

# 1.0.0
- This release is meant for the market place to substitute z80-debug.

# 0.13.7
- zsim: Coupled ula screen update and interrupt.
- zrcp: fixed timeout for step-over/out.

# 0.13.6
- Refactoring: CallSerializer finally removed (!)
- "zrcp.loadDelay" launch.json parameter added. Default value is 100ms for Windows, 0ms for others. Adds an additional delay before loading the Z80 program as a workaround for the initial zesarux crash.
- debug_wait_before and debug_wait_after removed.
- zsim:
	- Code coverage can be disabled now.
	- More configurable. 'machine' removed but added:
		- loadZxRom
		- zxKeyboard
		- visualMemory
		- ulaScreen
		- memoryPagingControl

# 0.13.5
- zsim.cpuLoadInterruptRange introduced. Change the range for the average calculation.
- ZEsarUX: launch.json parameters "debug_wait_before" and "debug_wait_after" (in ms) are more accurate now.

# 0.13.4
- Internal simulator
	- Fix: Write-watchpoint was indicated as read-watchpoint.
	- Fix: corrected "LD (IX/IY+d),n".
	- Performance improvement
- ZEsarUX: automatic loading enabled again. But added launch.json parameters to wait before and after loading ("debug_wait_before" and "debug_wait_after" in ms).
- Visual update corrected after MovePcToCursor.

# 0.13.3
- PC jumps to correct location after state restore.
- Fixed 'continue' for ZEsarUX.
- ZEsarUX: automatic loading of the sna file disabled. Use "-e smartload full_path_to_your_sna_file" instead.

# 0.13.2
- Fix for "Fix including nested directories".
- Step history.
- A lot of refactoring regarding history/reverse debugging.
- True cpu history for internal simulator.

# 0.13.1
- Code coverage for internal simulator.
- Simulator: A StepInto will now do a single step also for LDIR, LDDR, CPIR, CPDR and HALT.

# 0.13.0
- New command: "clearAllDecorations".
- Command removed "clearCodeCoverage".

# 0.12.4
- remoteType "zxsim" renamed to "zsim".
- Simulator:
	- CPU load for simulator added.
	- Visual memory added.
	- loadObj supported.
	- state save/restore added
- ZEsarUX: using zsf for save state/restore.

# 0.12.3
- launch.json changes:
	- "zhostname" and "zport" removed. Use "hostname" and "port" under "zrcp" instead.
	- Configurations for "zxsim" ("machine") and "serial" ("baudrate", "port") added.
- Included rom in simulator.
- Added IM register.

# 0.12.2
- Package 'SerialPort' removed temporarily.

# 0.12.1
- Added simulator remoteType: 'zxsim'.
- Changed remoteType 'zxnext' to 'serial'.
- Ssimulation of ZX Spectrum keys.

# 0.12.0
- Changed remoteType 'zesarux' to 'zrcp'.
- Fixed bug "Debugging with source files is impossible when there are ORGs with non-increasing addresses"
- Added a Z80 simulator to fake the serial connection (not usable yet).
- Added remoteType 'zxnext' (not usable yet).

# 0.11.4
- Design document added to describe the process of adding a new Remote.

# 0.11.3
- Added remoteType to package.json.
- Fixed bug with callstack and RST.
- Fixed bug with stack for pushed values on top level.
- Fixed bug if no unit tests were configured.
- Label evaluation: Allow and evaluate "$" in EQU.
- Fixed bug with wrong order in call stack when disassembling.
- A lot of refactoring (handler -> Promises).

# 0.11.2
- More refactoring.

# 0.11.1
- Regrouping files in folders.

# 0.11.0
- The z80-debug adapter has been renamed to "DeZog".
- All references have been changed. Instead of "z80-debug" now "dezog" is used to refer to internal functions.

# 0.10.0
- Major redesign around Z80Registers to make it easier to add other remotes like a real ZXNext HW.

# 0.9.7
- Different way to step-over (SP).

# 0.9.6
- spotCount added. A list of instructions is highlighted that were executed just before and just after the current one.
- Fixed extended and real stack.
- Fix for coverage display after unit tests stopped.
- Fix for forward step during reverse debug (isCallOpcode corrected).
- Suppressed "Already enabled" errors.
- Prepared breakpoint decorations.

## 0.9.5
- Reverse debugging: Conditional breakpoints.
- Fixed moving of PC to cursor during reverse debugging.
- Changed reverse debug decoration to blue background due to performance reasons.

## 0.9.4
- Reverse debugging available.
	- Uses ZEsarUX cpu-history zrcp command.
	- Breakpoints (without condition) are evaluated.
- Fixed bug in disassembling ZX Next instruction PUSH nn.

## 0.9.3-2
- Fixed path problem for windows.

## 0.9.3-1
- Allows parsing of sjasmplus labels without ":".

## 0.9.2
- Fixed bug in register parsing.
- Changed to use ZEsarUX 'cpu-code-coverage' for decorating code coverage.
- Changed to use ZEsarUX 'extended-stack' for displaying the callstack. This makes it possible to highlight interrupts in the callstack.
- Fixed bug in sjasmplus parser (fake instructions).

## 0.9.1
- Fixed error in unit test stack label

## 0.9.0
- Unit Tests for assembler sources!
- Supports new enhanced breakpoint condition format of ZEsarUX.
- new setting 'loadObjs' to load object files.
- Requires ZEsarUX 8.0.

## 0.8.1
- Memory pages are shown in VARIABLES section.

## 0.8.0
- Support for sjasmplus v1.11.0 list file format.
- Fix of 'include' parsing for z88dk.

## 0.7.1
- Debug Console: Display of T-states while executing instructions or sub routine calls.
- Disassembler:
	- Corrected opcode "SUB A,s" to "SUB s".
	- Added new Z80N barrel shift and "JP (C)" opcodes.
	- Corrected "JP (IXY)".
- Fixed a bug in "startAutomatically".
- Corrected file association for z80asm.
- Default assembler changed to sjasmplus.
- Break reason now also shown at first breakpoint after launch.
- LOGPOINTs added.
- WPMEM now evaluates expression not just labels.
- Adjusted to changed sjasmplus list file format.
- Corrected association of list file line numbers with addresses.


## 0.7.0
- New assembler listings supported: "sjasmplus".
- Better support for z88dk-z80asm.
- New parameters "asm" and "srcDirs".
- '-eval' now evaluates also label names with a starting "_".
- Dropped support for label files. The labels are extracted anyway from the list file.
- Watches allow now more complex expressions not only labels. Now e.g. "dlistw+3" is supported.
- Changed appearance of memory viewer: Added a column header and a legend for the register colors.


## 0.6.2
- Debugging can now start immediately after loading the snapshot file. Requires ZEsarUX 7.2.
- Setting breakpoints from vscode without interrupting a running program.
- "startAutomatically" launch option working now.
- Option "loadSnap" replaced by "load". "load" allows for loading .sna and .tap files.
- "wpmem"/"assert" now disabled by default. It can be turned on manually or in the launch.json.
- ASSERTs now work similar to WPMEM. They are not combined with vscode breakpoints anymore.
- log configuration moved to the launch settings.
- socketTimeout configurable.

## 0.6.1
- Fixed Event-Stream vulnerability.
- Added breakpoint conditions that are translated into the ZEsarUX condition syntax.
- Added parsing for ASSERTs.
- New commands: "ASSERT enable|disable|status" (still experimental)
- "state save" now persistent.

## 0.6.0
- Changed handling of code areas without sources. These areas are now automatically disassembled.
- Disassembly done with z80dismblr.
- Disassembly option to deal with special 'rst 8' esxdos convention ("esxdosRst":true)
- Settings for "disassemblies" removed, superfluous.
- Internal logging disabled.
- RST improvements: call stack, step-over, step-out.

## 0.5.1
- Fixed hovering on IXL, IXH, IYL and IYH
- Renamed "resetOnStart" to "resetOnLaunch"
- New launch.json option "commandsAfterLaunch" to execute certain emulator commands right after the program-to-debug has been loaded.
- Changed 'Restart' behaviour to overcome hang on restart.

## 0.5.0
- Uses new (ZEsarUX 7.1) and fast memory breakpoints for WPMEM watchpoints, see https://github.com/maziac/z80-debug/blob/master/documentation/Usage.md#wpmem
- Use of z80dismblr for disassembly.
- Improved disconnection handling.
- New command "-sprites" displays the sprites in a new window.
- New command "-patterns" displays the sprite patterns in a new window.
- New option for "-exec": "-view" redirects the output from console to a new view.
- Experimental implementation for "-state save|restore".

## 0.4.1
- Corrected setting of unverified breakpoints.
- Fixed error when fetching disassemblies.

## 0.4.0
- Settings cleaned up.
- Changing the program counter is now directly reflected in the UI.
- Memory viewer got an additional ASCII field.
- New debug command "-label" to output the number for a label.
- labels and constants are now also extracted from the asm files. I.e. in most cases it shouldn't be required to add a labels file anymore.
- Formatting distinguishes now between 'small values' and 'big values'.
- Basic support for z88dk z80asm.
- Improved documentation of the list files.

## 0.3.1
- Program Counter can be changed via menu.

## 0.3.0
- First release to market place.

## 0.2.0
- WPMEM: Persistent memory watchpoints added.
- Watches: now the size and type can be manually added.
- A memory viewer/editory has been added.
- console command to evaluate expressions/labels.

## 0.1.2
- Setting of breakpoints now also works even if mborik.z80-macroasm (or other Z80 extensions) are installed as well.

## 0.1.1
- Register parsing corrected.

## 0.1.0
Initial version.
Functionality:
- supports ZEsarUX emulator
- reads .list and .labels files
	- supports stepping through source code
	- either in .list file or in .asm files
- step-over, step-in, step-out, continue, pause
- display of
	- disassembly
	- Z80 registers
	- stack
	- callstack
- changing of Z80 registers from vscode IDE
- labels
	- number-label resolution, i.e. along with numbers also the corresponding label is displayed
- hovering
	- registers: reveals its contents and associated label
	- labels: reveals their value
- watches of labels
- formatting registers
	- customizable formatting for registers, e.g. format as hex and/or decimal and/or label etc.
	- different formatting for registers while hovering<|MERGE_RESOLUTION|>--- conflicted
+++ resolved
@@ -1,12 +1,11 @@
 # Changelog
 
-<<<<<<< HEAD
-# 1.4.7
+# 1.4.10
 - New architecture for parsing list files.
 - launch-json:
 	- "listFiles" removed.
 	- "sjasmplusListfiles", "z80asmListfiles" and "z88dkListfiles" added with overworked parameters.
-=======
+
 # 1.4.9
 - Fixed issue #29: Zsim: load instruction not executed properly for addresses between 0x0000 and 0x3FFF
 
@@ -15,7 +14,6 @@
 
 # 1.4.7
 - Added donate button.
->>>>>>> 674005e3
 
 # 1.4.6
 - Removed double timer for command/response.
