--- conflicted
+++ resolved
@@ -1,14 +1,14 @@
 # Changelog
 
+# 3.6.6
+- New DZRP commands in use for cspect (CMD_INTERRUPT_ON_OFF, CMD_EXEC_ASM, CMD_WRITE_PORT, CMD_READ_PORT). IMPORTANT: You need Cspect >= 3.0.15.2 to be compatible with DeZog.
+- Fixed issue loading .sna and .z80 files if interrupt is on and cspect is the target.
+
+
 # 3.6.5
-<<<<<<< HEAD
 - Debug command "-sjasmplus.path" added for dynamic loading of sld files during runtime (#156).
 - launch.json: Added "customVisualMemBlocks" (#157).
 - Fixed help text formatting
-=======
-- New DZRP commands in use for cspect (CMD_INTERRUPT_ON_OFF, CMD_EXEC_ASM, CMD_WRITE_PORT, CMD_READ_PORT)
-- Fixed issue loading sna and .z80 files if interrupt is on and cspect is the target.
->>>>>>> 70937d7c
 
 # 3.6.4
 - launch.json: Added "load" support for .z80 files.
