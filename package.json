--- conflicted
+++ resolved
@@ -1,11 +1,7 @@
 {
 	"name": "dezog",
 	"displayName": "DeZog",
-<<<<<<< HEAD
-	"version": "3.5.3-rc1",
-=======
-	"version": "3.5.3",
->>>>>>> ffc013fd
+	"version": "3.5.4-rc1",
 	"publisher": "maziac",
 	"description": "Visual Studio Code Debugger for the Z80 and ZX Spectrum/ZX81.",
 	"author": {
