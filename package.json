{
	"name": "dezog",
	"displayName": "DeZog",
<<<<<<< HEAD
	"version": "3.6.5-rc3",
=======
	"version": "3.6.5-rc1",
>>>>>>> de8af7e5
	"publisher": "maziac",
	"description": "Visual Studio Code Debugger for the Z80 and ZX Spectrum/ZX81.",
	"author": {
		"name": "Thomas Busse"
	},
	"license": "MIT",
	"keywords": [
		"z80",
		"assembler",
		"zx spectrum",
		"zx81",
		"mame",
		"cspect"
	],
	"engines": {
		"vscode": ">=1.96.0",
		"node": ">=18.18.2"
	},
	"icon": "assets/icon.png",
	"categories": [
		"Debuggers"
	],
	"private": true,
	"repository": {
		"type": "git",
		"url": "https://github.com/maziac/DeZog"
	},
	"sponsor": {
		"url": "https://github.com/sponsors/maziac"
	},
	"files": [],
	"scripts": {
		"compile": "tsc -p ./",
		"watch-tsc": "tsc -w -p ./",
		"test": "mocha -u tdd \"out/**/*.test{s,}.js\" --exit",
		"vscode:prepublish": "npm run esbuild-node -- --minify && npm run esbuild-browser -- --minify",
		"esbuild-node": "esbuild ./src/extension.ts --bundle --outdir=out --external:vscode --external:@serialport --external:jsonc-parser --external:node-graphviz --external:ms --format=cjs --platform=node",
		"esbuild-browser": "esbuild ./src/remotes/zsimulator/zsimwebview/main.ts --bundle --outdir=out --outbase=src --platform=browser",
		"watch-node": "npm run esbuild-node -- --sourcemap --watch",
		"watch-browser": "npm run esbuild-browser -- --sourcemap --watch",
		"package": "vsce package",
		"package:small": "file=$npm_package_name-$npm_package_version.vsix ; vsce package --ignoreFile .vscodeignore_small --out $file ; zip $file.zip $file",
		"check-env": "node -e 'console.log(process.env)' | grep npm"
	},
	"dependencies": {
		"@vscode/debugadapter": "^1.68.0",
		"@vscode/debugprotocol": "^1.68.0",
		"fast-glob": "^3.3.3",
		"gif-writer": "^0.9.4",
		"intel-hex": "^0.2.0",
		"jsonc-parser": "^3.3.1",
		"leader-line": "^1.0.7",
		"minimatch": "^10.0.1",
		"node-graphviz": "^0.1.1",
		"node-gzip": "^1.1.2",
		"posthtml": "^0.16.6",
		"posthtml-toc": "^1.0.3",
		"rng": "^0.2.2",
		"semver": "^7.7.0",
		"serialport": "^13.0.0",
		"showdown": "^2.1.0",
		"string-argv": "^0.3.2",
		"xml2js": "^0.6.2"
	},
	"devDependencies": {
		"@types/mocha": "10.0.10",
		"@types/node": "^18.18.2",
		"@types/vscode": "^1.96.0",
		"@types/vscode-webview": "^1.57.5",
		"esbuild": "^0.25.0",
		"mocha": "^11.1.0",
		"sinon": "^21.0.0",
		"source-map-support": "^0.5.21",
		"typescript": "^5.7.3"
	},
	"bugs": {
		"url": "https://github.com/maziac/DeZog/issues"
	},
	"main": "./out/extension.js",
	"activationEvents": [
		"onStartupFinished"
	],
	"contributes": {
		"views": {
			"debug": [
				{
					"type": "webview",
					"id": "dezog.helpview",
					"name": "DeZog Help",
					"icon": "assets/help_icon.svg",
					"contextualTitle": "DeZog Help",
					"when": "config.dezog.showHelp"
				}
			]
		},
		"configuration": {
			"type": "object",
			"title": "DeZog configuration",
			"properties": {
				"dezog.showHelp": {
					"description": "Enables the 'DeZog Help' view in the debug sidebar.",
					"type": "boolean",
					"scope": "resource",
					"default": true
				},
				"dezog.log.global": {
					"description": "Write global logs to an output panel.",
					"type": "boolean",
					"scope": "resource",
					"default": false
				},
				"dezog.log.transport": {
					"description": "Write transport logs (socket, serial, etc.) to an output panel.",
					"type": "boolean",
					"scope": "resource",
					"default": false
				},
				"dezog.log.zsim.hardware": {
					"description": "Write logs from simulated hardware, e.g. zxnDMA, to an output panel. For the internal simulator (zsim).",
					"type": "boolean",
					"scope": "resource",
					"default": true
				},
				"dezog.log.zsim.customCode": {
					"description": "Write logs regarding custom (js) code to an output panel. For the internal simulator (zsim).",
					"type": "boolean",
					"scope": "resource",
					"default": true
				},
				"dezog.donated": {
					"description": "If you donated (press the donate button in the help) you can hide the button by setting this parameter.",
					"type": "boolean",
					"scope": "resource",
					"default": false
				}
			}
		},
		"languages": [
			{
				"id": "asm-collection",
				"extensions": [
					".a80",
					".z80",
					".asm",
					".inc",
					".s"
				],
				"aliases": [
					"Assembler file"
				]
			},
			{
				"id": "asm-list-file",
				"extensions": [
					".list",
					".lis"
				],
				"aliases": [
					"Assembler list file"
				]
			}
		],
		"breakpoints": [
			{
				"language": "asm-collection"
			},
			{
				"language": "asm-list-file"
			},
			{
				"language": "z80-macroasm"
			},
			{
				"language": "z80-asm"
			},
			{
				"language": "zeus-asm"
			},
			{
				"language": "gbz80"
			},
			{
				"language": "pasmo"
			}
		],
		"commands": [
			{
				"command": "dezog.whatsNew",
				"title": "Show 'What's New' page of this DeZog release.",
				"category": "DeZog"
			},
			{
				"command": "dezog.help",
				"title": "Show the DeZog Help page.",
				"category": "DeZog"
			},
			{
				"command": "dezog.movePCtoCursor",
				"title": "Move Program Counter to Cursor",
				"category": "DeZog"
			},
			{
				"command": "dezog.clearAllDecorations",
				"title": "Clear all decorations",
				"category": "DeZog"
			},
			{
				"command": "dezog.serialport.list",
				"title": "Get list of all available serial ports",
				"category": "DeZog"
			},
			{
				"command": "dezog.serialport.test",
				"title": "Test communication through a serial port",
				"category": "DeZog"
			},
			{
				"command": "dezog.reload",
				"title": "Reload the list file(s).",
				"category": "DeZog"
			},
			{
				"command": "dezog.disassemblyAtCursor.code",
				"title": "Code",
				"category": "DeZog"
			},
			{
				"command": "dezog.disassemblyAtCursor.data",
				"title": "Data",
				"category": "DeZog"
			},
			{
				"command": "dezog.disassemblyAtCursor.string",
				"title": "String",
				"category": "DeZog"
			},
			{
				"command": "dezog.analyzeAtCursor.disassembly",
				"title": "Smart Disassembly",
				"category": "DeZog"
			},
			{
				"command": "dezog.analyzeAtCursor.flowChart",
				"title": "Flow Chart",
				"category": "DeZog"
			},
			{
				"command": "dezog.analyzeAtCursor.callGraph",
				"title": "Call Graph",
				"category": "DeZog"
			},
			{
				"command": "dezog.disassembly.refresh",
				"title": "Refresh disassembly",
				"category": "DeZog",
				"icon": "$(refresh)"
			},
			{
				"command": "dezog.run",
				"title": "Run with DeZog",
				"category": "DeZog"
			}
		],
		"menus": {
			"commandPalette": [
				{
					"command": "dezog.whatsNew"
				},
				{
					"command": "dezog.help"
				},
				{
					"command": "dezog.movePCtoCursor",
					"when": "false"
				},
				{
					"command": "dezog.disassemblyAtCursor.code",
					"when": "false"
				},
				{
					"command": "dezog.disassemblyAtCursor.data",
					"when": "false"
				},
				{
					"command": "dezog.disassemblyAtCursor.string",
					"when": "false"
				},
				{
					"command": "dezog.analyzeAtCursor.disassembly",
					"when": "false"
				},
				{
					"command": "dezog.analyzeAtCursor.flowChart",
					"when": "false"
				},
				{
					"command": "dezog.analyzeAtCursor.callGraph",
					"when": "false"
				},
				{
					"command": "dezog.disassembly.refresh",
					"when": "false"
				},
				{
					"command": "dezog.clearAllDecorations"
				},
				{
					"command": "dezog.serialport.list"
				},
				{
					"command": "dezog.serialport.test"
				},
				{
					"command": "dezog.reload"
				}
			],
			"explorer/context": [
				{
					"group": "1_dezog",
					"command": "dezog.run",
					"when": "resourceExtname == .p || resourceExtname == .81 || resourceExtname == .p81 || resourceExtname == .P || resourceExtname == .P81 || resourceExtname == .sna || resourceExtname == .SNA"
				}
			],
			"editor/context": [
				{
					"when": "inDebugMode && resourceLangId == asm-collection || inDebugMode && resourceLangId == asm-list-file",
					"command": "dezog.movePCtoCursor",
					"group": "debug"
				},
				{
					"when": "inDebugMode && resourceLangId == asm-collection || inDebugMode && resourceLangId == asm-list-file",
					"submenu": "dezog.disassemblyAtCursor",
					"group": "debug"
				},
				{
					"when": "inDebugMode && resourceLangId == asm-collection || inDebugMode && resourceLangId == asm-list-file",
					"submenu": "dezog.analyzeAtCursor",
					"group": "debug"
				}
			],
			"editor/title": [
				{
					"when": "inDebugMode && resourcePath in dezog.disassembler.disasmPath",
					"command": "dezog.disassembly.refresh",
					"group": "navigation"
				}
			],
			"dezog.disassemblyAtCursor": [
				{
					"command": "dezog.disassemblyAtCursor.code"
				},
				{
					"command": "dezog.disassemblyAtCursor.data"
				},
				{
					"command": "dezog.disassemblyAtCursor.string"
				}
			],
			"dezog.analyzeAtCursor": [
				{
					"command": "dezog.analyzeAtCursor.disassembly"
				},
				{
					"command": "dezog.analyzeAtCursor.flowChart"
				},
				{
					"command": "dezog.analyzeAtCursor.callGraph"
				}
			]
		},
		"submenus": [
			{
				"id": "dezog.disassemblyAtCursor",
				"label": "Disassembly at Cursor / of Selection"
			},
			{
				"id": "dezog.analyzeAtCursor",
				"label": "Analyze at Cursor"
			}
		],
		"debuggers": [
			{
				"type": "dezog",
				"label": "DeZog",
				"program": "./out/src/debugadapter.js",
				"runtime": "node",
				"configurationAttributes": {
					"launch": {
						"required": [
							"name",
							"remoteType",
							"rootFolder"
						],
						"properties": {
							"remoteType": {
								"type": "string",
								"enum": [
									"zrcp",
									"cspect",
									"zsim",
									"zxnext",
									"mame"
								],
								"description": "It is possible to use DeZog with different remotes. Here you choose the type, i.e. 'zrcp' (ZEsarUX), 'zxnext' or 'zsim' (internal Z80 simulator). Note: Certain features or properties are not available in all types.",
								"default": "zsim"
							},
							"zrcp": {
								"description": "The configuration for the ZEsarUX emulator.",
								"type": "object",
								"properties": {
									"hostname": {
										"type": "string",
										"description": "The hostname/IP address of the ZEsarUX Emulator.",
										"default": "localhost"
									},
									"port": {
										"type": "number",
										"description": "The port of the ZEsarUX Emulator."
									},
									"loadDelay": {
										"type": "number",
										"description": "An additional delay before the assembler program is loaded in ZEsarUX. Use this only if you have problems starting the debug session on Windows. Default: 100ms on Windows, 0ms on other systems."
									},
									"skipInterrupt": {
										"type": "boolean",
										"description": "Skips the interrupt during stepping. Defaults to false."
									},
									"resetOnLaunch": {
										"type": "boolean",
										"description": "Resets the device after starting the debugger before starting the program to debug. Defaults to true."
									},
									"socketTimeout": {
										"type": "number",
										"description": "In secs. If no response is received within this time the connection is disconnected. Usually you don't need to change this value. Defaults to 5 seconds."
									}
								}
							},
							"cspect": {
								"description": "The configuration for the CSpect emulator.",
								"type": "object",
								"properties": {
									"hostname": {
										"type": "string",
										"description": "The hostname/IP address of the CSpect socket.",
										"default": "localhost"
									},
									"port": {
										"type": "number",
										"description": "The port of the CSpect socket."
									},
									"socketTimeout": {
										"type": "number",
										"description": "In secs. If no response is received within this time the connection is disconnected. Usually you don't need to change this value. Defaults to 5 seconds."
									}
								}
							},
							"zsim": {
								"description": "'The configuration of the internal Z80 simulator.",
								"type": "object",
								"properties": {
									"preset": {
										"type": "string",
										"enum": [
											"spectrum",
											"zx81"
										],
										"description": "The preset of the simulator. It will set the default values for a 56k Spectrum. You can override these settings. If you e.g. set the 'memoryModel' explicitly.",
										"default": "spectrum"
									},
									"zxKeyboard": {
										"type": "string",
										"enum": [
											"spectrum",
											"zx81"
										],
										"description": "Select a keyboard. ZX81 or ZX Spectrum.",
										"default": "spectrum"
									},
									"zxInterface2Joy": {
										"type": "boolean",
										"description": "If enabled the simulator shows  a pad to simulate the joysticks for ZX Interface 2.",
										"default": true
									},
									"kempstonJoy": {
										"type": "boolean",
										"description": "If enabled the simulator shows a pad to simulate the Kempston joystick at port 0x1F.",
										"default": true
									},
									"customJoy": {
										"type": "object",
										"description": "Used to define a custom joystick.",
										"properties": {
											"fire": {
												"type": "object",
												"properties": {
													"port": {},
													"bit": {}
												}
											},
											"fire2": {
												"type": "object",
												"properties": {
													"port": {},
													"bit": {}
												}
											},
											"fire3": {
												"type": "object",
												"properties": {
													"port": {},
													"bit": {}
												}
											},
											"fire4": {
												"type": "object",
												"properties": {
													"port": {},
													"bit": {}
												}
											},
											"left": {
												"type": "object",
												"properties": {
													"port": {},
													"bit": {}
												}
											},
											"down": {
												"type": "object",
												"properties": {
													"port": {},
													"bit": {}
												}
											},
											"up": {
												"type": "object",
												"properties": {
													"port": {},
													"bit": {}
												}
											},
											"right": {
												"type": "object",
												"properties": {
													"port": {},
													"bit": {}
												}
											}
										}
									},
									"visualMemory": {
										"type": "boolean",
										"description": "If enabled the simulator shows the access to the memory (0-0xFFFF) visually while the program is running.",
										"default": true
									},
									"customVisualMemBlocks": {
										"type": "array",
										"description": "You can define custom blocks of memory for which the read/write access is visualized while the program is running.",
										"default": [],
										"items": {
											"type": "object",
											"properties": {
												"address": {
													"type": [
														"number",
														"string"
													],
													"description": "The start address of the block (0-65535). Either use a decimal number or a hex string."
												},
												"size": {
													"type": [
														"number",
														"string"
													],
													"description": "The size of the block in bytes. Either use a decimal number or a hex string."
												}
											}
										}
									},
									"memoryModel": {
										"type": "string",
										"enum": [
											"RAM",
											"ZX16K",
											"ZX48K",
											"ZX128K",
											"ZXNEXT",
											"ZX81-1K",
											"ZX81-2K",
											"ZX81-16K",
											"ZX81-32K",
											"ZX81-48K",
											"ZX81-56K",
											"ColecoVision",
											"CUSTOM"
										],
										"description": "Chooses the right memory model. I.e. how the memory maps to ROM and RAM and if and how paging is done.\nA few examples:\n- 'RAM': One memory area of 64K, 1 bank.\n- 'ZX16K': ROM and RAM as of the ZX Spectrum 16K, 1 ROM, 1 RAM bank.\n- 'ZX48K': ROM and RAM as of the ZX Spectrum 48K, 1 ROM, 1 RAM bank.\n- 'ZX128K': Banked memory, 16k slots, 8 RAM banks, 2 ROM banks .\n- 'ZXNEXT': Banked memory as of the ZX Next (8k slots/banks).\n- 'ZX81-16K': ROM and RAM as of a 16k ZX81.\n- 'CUSTOM': A customizable memory model. You define the memory in the 'customMemory' property.",
										"default": "RAM"
									},
									"customMemory": {
										"description": "Only evaluated if 'memoryModel' is set to 'CUSTOM'. Chooses the banks and their memory types. Please refer to the documentation.",
										"type": "object",
										"properties": {
											"slots": {
												"type": "array",
												"description": "An array with the slot definitions.",
												"items": {
													"type": "object",
													"properties": {
														"name": {
															"type": "string",
															"description": "The name of the slot.\nOptional. Required for bank switching slots. This name can be used in 'ioMmu' to assign a different bank to the slot.",
															"default": ""
														},
														"range": {
															"type": "array",
															"description": "Array with first and last (inclusive) address of the slot.\nEither use a decimal number or a hex string.",
															"default": [],
															"items": {
																"type": [
																	"number",
																	"string"
																]
															}
														},
														"banks": {
															"type": "array",
															"description": "Array with the banks that can be associated with the slot.",
															"default": [],
															"items": {
																"type": "object",
																"description": "The bank description. You need to describe a bank only once. If it is also used in another slot just assign the bank via the index.",
																"properties": {
																	"name": {
																		"type": "string",
																		"description": "The name of the bank.\nOptional. Is used in the 'Memory Banks' section in the VARIABLE pane. If not set a name is given automatically.",
																		"default": ""
																	},
																	"shortName": {
																		"type": "string",
																		"description": "The short name of the bank.\nOptional. Is used in the disassembly (disasm.list). If not set a name is given automatically.",
																		"default": ""
																	},
																	"index": {
																		"type": [
																			"number",
																			"array"
																		],
																		"description": "Either the single index/number of the bank. Or the start and end index of a range of banks.",
																		"default": 0,
																		"items": {
																			"type": "number"
																		}
																	},
																	"rom": {
																		"type": "string",
																		"description": "The path to a rom bin file.\nOptional. File content should be in raw format (i.e. `.rom` and `.bin` extensions) or Intel HEX 8-bit format (`.hex` extensions).",
																		"default": ""
																	},
																	"romOffset": {
																		"type": [
																			"number",
																			"string"
																		],
																		"description": "Optional offset of the ROM file/content.\nEither use a decimal number or a hex string.",
																		"default": 0
																	},
																	"defaultFill": {
																		"type": [
																			"number",
																			"string"
																		],
																		"description": "Optional default byte fill value. If omitted: RAM/ROM uses 0.",
																		"default": 0
																	}
																}
															}
														},
														"initialBank": {
															"type": "number",
															"description": "For 'zsim': The number of the bank which is assigned to the slot initially.\nOptional. If not used the first given bank is used instead.",
															"default": 0
														}
													}
												}
											},
											"ioMmu": {
												"description": "The javascript code for bank switching.\nOptional. Only required for memory models that use banking/paging. Please refer to the documentation.\nPlease enter the code as a string or (for readability) as an arra of strings.",
												"type": [
													"string",
													"array"
												],
												"default": [
													""
												],
												"items": {
													"type": "string"
												}
											}
										}
									},
									"ulaScreen": {
										"type": "string",
										"enum": [
											"spectrum",
											"zx81"
										],
										"description": "If defined it shows the contents of the ZX Spectrum (\"spectrum\") or ZX81 (\"zx81\") screen. It supports also the ZX128K screen switching.",
										"default": null
									},
									"ulaOptions": {
										"type": "object",
										"properties": {
											"hires": {
												"type": "boolean",
												"description": "ZX81 only. If true the generation of the screen output by the cpu is simulated. This allows to display hires programs. If false the ZX81 dfile is converted directly into screen graphics. This can be an advantage when debugging a non-hires game. Defaults to true.",
												"default": true
											},
											"lines": {
												"type": "array",
												"description": "Used to define lines that are drawn on the screen area for orientation.",
												"default": [],
												"items": {
													"type": "object",
													"properties": {
														"x1": {
															"type": "string",
															"description": "Start x position of the line."
														},
														"y1": {
															"type": "string",
															"description": "Start y position of the line."
														},
														"x2": {
															"type": "string",
															"description": "End x position of the line."
														},
														"y2": {
															"type": "string",
															"description": "End y position of the line."
														}
													}
												}
											},
											"firstLine": {
												"type": "number",
												"description": "Used only if \"hires\" is true. The first line that should be displayed. Defaults to 56.",
												"default": 56
											},
											"lastLine": {
												"type": "number",
												"description": "Used only if \"hires\" is true. The last line (inclusive) that should be displayed. Defaults to 247.",
												"default": 247
											},
											"showStandardLines": {
												"type": "boolean",
												"description": "In some modes (e.g. zx81/hires) this shows some lines over the display for the borders or the start of the HSYNC pulse.",
												"default": false
											},
											"chroma81": {
												"type": "object",
												"properties": {
													"available": {
														"type": "boolean",
														"description": "ZX81 only. If true the chroma81 is 'attached' and can be accessed through in/out port 0x7FEF.",
														"default": true
													},
													"enabled": {
														"type": "boolean",
														"description": "Initial enable state. I.e. you can enable the chroma81 here right from the start without the need to write to a port.",
														"default": false
													},
													"mode": {
														"type": "number",
														"enum": [
															0,
															1
														],
														"description": "The initial mode (if 'enabled' is true).",
														"default": 0
													},
													"borderColor": {
														"type": "number",
														"description": "The initial border color (if 'enabled' is true). Colors 0-15 like Spectrum colors.",
														"default": 0
													}
												}
											},
											"debug": {
												"type": "boolean",
												"description": "ZX81 only. If true a gray background is shown for the screen areas without output. Only makes a difference for collapsed dfiles, i.e. only for ZX81 with 1-2k memory. Defaults to false.",
												"default": false
											}
										},
										"description": "Several options for the ZX81 and ZX Spectrum ULA screen.",
										"default": {}
									},
									"zxBeeper": {
										"type": "boolean",
										"description": "Enables ZX Spectrum sound through it's beeper.",
										"default": true
									},
									"audioSampleRate": {
										"type": "number",
										"description": "The sample rate used for audio. Defaults to 22050 Hz.",
										"default": 22050
									},
									"cpuLoad": {
										"type": "number",
										"description": "The CPU load is calculated by the number of executed HALT tStates vs all tStates. You can disable the display with a 0. 1 will exactly count till the next occurrence of a HALT. Higher numbers will average over more HALT instructions and lead to a more stable display. Practical values are around 10 (the default).",
										"default": 10
									},
									"cpuFrequency": {
										"type": "number",
										"description": "The CPU frequency is only used for output. I.e. when the t-states are printed there is also a printout of the correspondent time. This is calculated via the CPU frequency here.",
										"default": 3500000
									},
									"limitSpeed": {
										"type": "boolean",
										"description": "If enabled the simulated CPU performance is throttled to fit the given CPU frequency. Is enabled by default. If disabled the CPU will be simulated as fast as possible.",
										"default": false
									},
									"updateFrequency": {
										"type": "number",
										"description": "The update frequency of the simulator view in Hz. Defaults to 10 Hz. Possible range is 5 to 100 Hz.",
										"default": 10
									},
									"defaultPortIn": {
										"type": "number",
										"description": "The default value that is read if the read port is unused. Allowed is 255 or 0. 255 also sets the port as 'Open Collector', all triggered ports would be ANDed. Default to 0xFF.",
										"default": 255
									},
									"Z80N": {
										"type": "boolean",
										"description": "Default is false. If enabled the Z80N extended instructions are supported. Default: If 'tbblueMemoryManagementSlots' defaults to true, otherwise false.",
										"default": false
									},
									"tbblue": {
										"description": "Experimental. Use to enable some specific tbblue features.",
										"REG_TURBO_MODE": {
											"type": "boolean",
											"description": "If true the register 0x07 is simulated which controls the CPU speed.",
											"default": false
										}
									},
									"customCode": {
										"description": "This enables custom code to run inside the simulator, e.g. to simulate additional ports.",
										"properties": {
											"debug": {
												"type": "boolean",
												"description": "If true the zsim simulator view is put in debug mode which makes it easier to develop additional javascript code (see jsPath).",
												"default": false
											},
											"jsPath": {
												"type": "string",
												"description": "A relative path to additional javascript code that is included into the Z80 simulator."
											},
											"uiPath": {
												"type": "string",
												"description": "A relative path to additional javascript code that is included into the Z80 simulator view/UI. This code acts as UI for the code in 'jsPath'"
											},
											"timeStep": {
												"type": "number",
												"description": "You can set a time step (interval) to call the tick() function. If not set then tick() will not be called (although time/t-states still do advance)."
											}
										}
									}
								}
							},
							"zxnext": {
								"description": "The configuration for debugging on the ZXNEXT device.",
								"type": "object",
								"properties": {
									"serial": {
										"type": "string",
										"description": "The name of the serial port interface, on macOS e.g. \"/dev/tty.usbserial-AQ\", on Windows e.g. \"COM8\"",
										"default": ""
									},
									"timeout": {
										"type": "number",
										"description": "In secs. If no response is received within this time the connection is disconnected. Usually you don't need to change this value. Defaults to 5 seconds."
									}
								}
							},
							"mame": {
								"description": "The configuration for debugging with the mame gdbstub.",
								"type": "object",
								"properties": {
									"hostname": {
										"type": "string",
										"description": "The hostname/IP address of the MAME socket.",
										"default": "localhost"
									},
									"port": {
										"type": "number",
										"description": "The port of the CSpect socket."
									},
									"socketTimeout": {
										"type": "number",
										"description": "In secs. If no response is received within this time the connection is disconnected. Usually you don't need to change this value. Defaults to 5 seconds."
									}
								}
							},
							"unitTests": {
								"description": "Whether the configuration contains the unit tests or not. Default: false.",
								"type": "boolean"
							},
							"rootFolder": {
								"description": "The path of the root folder. All other paths are relative to this. Usually set to ${workspaceFolder}.",
								"type": "string"
							},
							"sjasmplus": {
								"description": "All sjasmplus list files. (Typically only one, but it's possible to add more here.)",
								"type": "array",
								"items": {
									"type": "object",
									"required": [
										"path"
									],
									"properties": {
										"path": {
											"type": "string",
											"description": "Path to the assembler '*.sld' file."
										},
										"srcDirs": {
											"type": "array",
											"description": "If defined the files referenced in the list file will be used for stepping otherwise the list file itself will be used. The source directories are given here as an array of strings. All dirs are relative to the 'rootFolder'.",
											"default": [
												""
											]
										},
										"excludeFiles": {
											"type": "array",
											"description": "An array of glob patterns with filenames to exclude. The filenames (from the 'include' statement) that do match will not be associated with executed addresses. I.e. those source files are not shown during stepping. You normally only need this if you have multiple source files that share the same addresses. In that case one of the source files is shown. If that is the wrong one you can exclude it here.",
											"default": []
										}
									}
								}
							},
							"z80asm": {
								"description": "All list files. (Typically only one, but it's possible to add more here. E.g. a commented ROM disassembly could be added as complement to the program's list file.)",
								"type": "array",
								"items": {
									"type": "object",
									"required": [
										"path"
									],
									"properties": {
										"path": {
											"type": "string",
											"description": "Path to the assembler .list file."
										},
										"srcDirs": {
											"type": "array",
											"description": "If defined the files referenced in the list file will be used for stepping otherwise the list file itself will be used. The source directories are given here either as an array of strings. All dirs are relative to the 'rootFolder'.",
											"default": [
												""
											]
										},
										"excludeFiles": {
											"type": "array",
											"description": "An array of glob patterns with filenames to exclude. The filenames (from the 'include' statement) that do match will not be associated with executed addresses. I.e. those source files are not shown during stepping. You normally only need this if you have multiple source files that share the same addresses. In that case one of the source files is shown. If that is the wrong one you can exclude it here.",
											"default": []
										}
									}
								}
							},
							"z88dk": {
								"description": "All list files. (Typically only one, but it's possible to add more here. E.g. a commented ROM disassembly could be added as complement to the program's list file.)",
								"type": "array",
								"items": {
									"type": "object",
									"required": [
										"path",
										"mapFile"
									],
									"properties": {
										"path": {
											"type": "string",
											"description": "Path to the assembler .list file."
										},
										"srcDirs": {
											"type": "array",
											"description": "If defined the files referenced in the list file will be used for stepping otherwise the list file itself will be used. The source directories are given here as an array of strings. All dirs are relative to the 'rootFolder'.",
											"default": [
												""
											]
										},
										"excludeFiles": {
											"type": "array",
											"description": "An array of glob patterns with filenames to exclude. The filenames (from the 'include' statement) that do match will not be associated with executed addresses. I.e. those source files are not shown during stepping. You normally only need this if you have multiple source files that share the same addresses. In that case one of the source files is shown. If that is the wrong one you can exclude it here.",
											"default": []
										},
										"mainFile": {
											"type": "string",
											"description": "Path to the main assembler source file that was used to produce the .list file.",
											"default": null
										},
										"mapFile": {
											"type": "string",
											"description": "The map file is required to correctly parse the label values and to get correct file/line to address associations.",
											"default": 0
										}
									}
								}
							},
							"z88dkv2": {
								"description": "All list files (one or many).",
								"type": "array",
								"items": {
									"type": "object",
									"required": [
										"path",
										"mapFile"
									],
									"properties": {
										"path": {
											"description": "Path to the assembler .list file. Wildcards are allowed.",
											"type": "string"
										},
										"srcDirs": {
											"type": "array",
											"description": "If defined the files referenced in the list file will be used for stepping otherwise the list file itself will be used. The source directories are given here as an array of strings. All dirs are relative to the 'rootFolder'.",
											"default": [
												""
											]
										},
										"excludeFiles": {
											"type": "array",
											"description": "An array of glob patterns with filenames to exclude. The filenames (from the 'include' statement) that do match will not be associated with executed addresses. I.e. those source files are not shown during stepping. You normally only need this if you have multiple source files that share the same addresses. In that case one of the source files is shown. If that is the wrong one you can exclude it here.",
											"default": []
										},
										"mapFile": {
											"type": "string",
											"description": "The map file is required to correctly parse the label values and to get correct file/line to address associations.",
											"default": 0
										}
									}
								}
							},
							"revEng": {
								"description": "List here all manually edited list files.",
								"type": "array",
								"items": {
									"type": "object",
									"required": [
										"path"
									],
									"properties": {
										"path": {
											"type": "string",
											"description": "Path to the .list file. For 'revEng' you may also add a glob pattern here."
										},
										"reloadOnSave": {
											"type": "boolean",
											"description": "If true all list files (and labels) will be automatically re-loaded if this list file has been changed. Otherwise the reload has to be done manually through the command palette.\nDefault is false."
										}
									}
								}
							},
							"smallValuesMaximum": {
								"type": "number",
								"description": "Interprets labels as address if value is bigger. Typically this is e.g. 512. So all numbers below are not treated as addresses if shown. So most constant values are covered with this as they are usually smaller than 512. Influences the formatting.",
								"default": 512
							},
							"disassemblerArgs": {
								"description": "Arguments passed to the disassembler (in the VARIABLES pane).",
								"properties": {
									"numberOfLines": {
										"type": "number",
										"description": "The number of lines displayed in the disassembly.",
										"default": 10
									}
								}
							},
							"smartDisassemblerArgs": {
								"description": "Arguments passed to the smart disassembler used in 'Analyze', i.e. call graph, flow chart and smart (text) disassembler.",
								"properties": {
									"lowerCase": {
										"type": "boolean",
										"description": "true = use lower case for the instructions, false = use upper case.",
										"default": true
									}
								}
							},
							"tmpDir": {
								"type": "string",
								"description": "A directory for temporary files created by this debug adapter. Used e.g. for disassemblies. E.g. '.tmp'"
							},
							"topOfStack": {
								"type": "string",
								"description": "(Optional) You should set this to the label or address which is above the topmost entry on the stack. It is used to determine the end of the call stack."
							},
							"execAddress": {
								"type": "string",
								"description": "The start address of program execution. Use a label or a number. Can only be omitted if a .sna or .nex file is loaded."
							},
							"load": {
								"type": "string",
								"description": "(Optional) Load a .nex or .sna file (or .tap in case of ZEsarUX) into the emulator on startup of the debug session."
							},
							"loadObjs": {
								"description": "List of one or many object files, i.e. memory dumps. Contains 'path' and 'start' address. (Optional)",
								"type": "array",
								"items": {
									"type": "object",
									"required": [
										"path"
									],
									"properties": {
										"path": {
											"type": "string",
											"description": "Path to the object file (.o/.obj) file."
										},
										"start": {
											"type": "string",
											"description": "The start address of the object file, e.g. 32768. Can also be a label."
										}
									}
								}
							},
							"startAutomatically": {
								"type": "boolean",
								"description": "Start automatically after launch. Default is false."
							},
							"commandsAfterLaunch": {
								"description": "An array with commands that are executed after the program-to-debug is loaded. With '-e' or '-exec' you can pass commands to the debugger directly.",
								"type": "array",
								"items": {
									"type": "string"
								}
							},
							"history": {
								"description": "Configures the 'reverse debugging' (time travel).",
								"type": "object",
								"properties": {
									"reverseDebugInstructionCount": {
										"type": "number",
										"description": "Sets the number of instructions for reverse debugging. If set to 0 then reverse debugging is turned off. Default is 10000."
									},
									"spotCount": {
										"type": "number",
										"description": "Sets the number of instructions to show in a spot. If you set this e.g. to 5 then the 5 previous and the 5 next instructions related to the current position are shown. Use 0 to disable. Default is 10."
									},
									"spotShowRegisters": {
										"type": "boolean",
										"description": "If true it shows the changed register values in the spot history. You can disable the feature here. Defaults to true."
									},
									"codeCoverageEnabled": {
										"type": "boolean",
										"description": "Enables/disables code coverage. Default is true."
									}
								}
							},
							"formatting": {
								"description": "Configures the display of values of DeZog. e.g. it is possible to customize how the registers are displayed or what is displayed on hovering.",
								"type": "object",
								"properties": {
									"registerVar": {
										"description": "Defines the formatting of the registers when displayed in the VARIABLES area. E.g. as hex value or as integer. Also allows to display labels and various other formats. Use:\n${name} = the name of the register, e.g. HL\n${hex} = value as hex, e.g. A9F5\n${dhex} = value as hex with space between bytes, e.g. A9 F5\n${unsigned} = value as unsigned, e.g. 1234\n$(signed) = value as signed, e.g. -59\n$(bits) = value as bits , e.g. 10011011\n$(flags) = value interpreted as status flags (only useful for F and F'), e.g. ZNC\n${labels} = value as label (or several labels)\n{labelsplus} = value as label (or several labels) plus an index/offset\n${pre:labels:join} = value as label (or several labels). If no label is found nothing is printed. If at least 1 label is found the 'pre' string is printed followed by the label(s). If more than 1 label is found they are concatenated with the 'join' string.\nNote: The ${b@:...} prefix is not allowed in for the VARIABLES section.",
										"type": "array",
										"items": {
											"type": "string"
										}
									},
									"registerHover": {
										"description": "Format how the registers are displayed when hovering with the mouse. Is an array with 2 strings tuples. The first is an regex that checks the register. If fulfilled the 2nd is used to format the value.",
										"type": "array",
										"items": {
											"type": "string"
										}
									},
									"bigValues": {
										"type": "string",
										"description": "The general formatting for address labels bigger than 'smallValuesMaximum'."
									},
									"smallValues": {
										"type": "string",
										"description": "The general formatting for small values like constants smaller/equal than 'smallValuesMaximum'."
									},
									"watchByte": {
										"type": "string",
										"description": "The 'byte' formatting for labels in the WATCHes area."
									},
									"watchWord": {
										"type": "string",
										"description": "The 'word' formatting for labels in the WATCHes area."
									},
									"stackVar": {
										"type": "string",
										"description": "Format for the pushed values in the STACK area."
									}
								}
							},
							"memoryViewer": {
								"description": "The appearance of the memory viewer can be customized here. E.g. the colors or the hover display.",
								"type": "object",
								"properties": {
									"addressColor": {
										"type": "string",
										"description": "The text color of the address field."
									},
									"bytesColor": {
										"type": "string",
										"description": "The color of the bytes shown in hex."
									},
									"asciiColor": {
										"type": "string",
										"description": "The text color of the ascii field."
									},
									"addressHoverFormat": {
										"type": "string",
										"description": "see registerVarFormat. Format for the address when hovering."
									},
									"valueHoverFormat": {
										"type": "string",
										"description": "see registerVarFormat. Format for the value when hovering."
									},
									"registerPointerColors": {
										"type": "array",
										"description": "An array with register/color pairs. All selected register will appear with the correspondent color in the memory view. Registers not chosen will not appear.",
										"items": [
											{
												"type": "string"
											},
											{
												"type": "string"
											}
										],
										"default": [
											"HL",
											"darkgreen",
											"DE",
											"darkcyan",
											"BC",
											"dimgray",
											"IX",
											"darkorange",
											"IY",
											"darkviolet"
										]
									},
									"registersMemoryView": {
										"type": "array",
										"description": "An array of register to show in the register memory view. This view is automatically opened at startup and shows the memory the registers point to. E.g. [ 'HL', 'DE', 'IX' ].",
										"items": {
											"type": "string"
										},
										"default": [
											"HL",
											"DE",
											"BC",
											"IX",
											"IY"
										]
									}
								}
							},
							"unitTestTimeout": {
								"type": "number",
								"description": "(Optional) The timeout for unit tests. If a test lasts longer it is assumed as failed. In secs. Default = 5s."
							}
						}
					}
				},
				"initialConfigurations": [
					{
						"type": "dezog",
						"request": "launch",
						"name": "Simulator - ZX48K Spectrum",
						"remoteType": "zsim",
						"zsim": {
							"visualMemory": true,
							"memoryModel": "ZX48K",
							"ulaScreen": "spectrum",
							"zxKeyboard": "spectrum",
							"zxBeeper": true
						},
						"sjasmplus": [
							{
								"path": "Add your assembler list or sld file"
							}
						],
						"commandsAfterLaunch": [],
						"history": {
							"reverseDebugInstructionCount": 1000000,
							"spotCount": 10,
							"codeCoverageEnabled": true
						},
						"startAutomatically": false,
						"rootFolder": "${workspaceFolder}",
						"load": "Add your .nex or .sna file to load",
						"topOfStack": "Add your top of stack / label name"
					}
				],
				"configurationSnippets": [
					{
						"label": "DeZog: Simulator - ZX Spectrum",
						"description": "Configuration for DeZog to use the internal simulator for a ZX Spectrum 48K. Can be used to simulate a ZX 48K.",
						"body": {
							"type": "dezog",
							"request": "launch",
							"name": "Simulator - ZX48K Spectrum",
							"remoteType": "zsim",
							"zsim": {
								"visualMemory": true,
								"preset": "spectrum",
								"memoryModel": "ZX48K"
							},
							"sjasmplus": [
								{
									"path": "${1:Assembler list or sld file}"
								}
							],
							"commandsAfterLaunch": [],
							"history": {
								"reverseDebugInstructionCount": 1000000,
								"spotCount": 10,
								"codeCoverageEnabled": true
							},
							"startAutomatically": false,
							"rootFolder": "^\"\\${workspaceFolder\\}\"",
							"load": "${2:.nex or .sna file to load}",
							"topOfStack": "${3: Top of stack / label name}"
						}
					},
					{
						"label": "DeZog: Simulator - ZX81",
						"description": "Configuration for DeZog to use the internal simulator for a ZX81 with 56k RAM. Can be used to simulate a ZX81.",
						"body": {
							"type": "dezog",
							"request": "launch",
							"name": "Simulator - ZX81 56k RAM",
							"remoteType": "zsim",
							"zsim": {
								"visualMemory": true,
								"preset": "zx81",
								"memoryModel": "ZX81-56K"
							},
							"sjasmplus": [
								{
									"path": "${1:Assembler list or sld file}"
								}
							],
							"commandsAfterLaunch": [],
							"history": {
								"reverseDebugInstructionCount": 1000000,
								"spotCount": 10,
								"codeCoverageEnabled": true
							},
							"startAutomatically": false,
							"rootFolder": "^\"\\${workspaceFolder\\}\"",
							"load": "${2:.p file to load}"
						}
					},
					{
						"label": "DeZog: Simulator - Bare Z80",
						"description": "Configuration for DeZog to use the internal simulator for a bare Z80 without an peripherals or memory banking.",
						"body": {
							"type": "dezog",
							"request": "launch",
							"name": "Simulator - Bare Z80",
							"remoteType": "zsim",
							"zsim": {
								"visualMemory": true,
								"memoryModel": "RAM"
							},
							"sjasmplus": [
								{
									"path": "${1:Assembler list or sld file}"
								}
							],
							"commandsAfterLaunch": [],
							"history": {
								"reverseDebugInstructionCount": 1000000,
								"spotCount": 10,
								"codeCoverageEnabled": true
							},
							"startAutomatically": false,
							"rootFolder": "^\"\\${workspaceFolder\\}\"",
							"loadObjs": [
								{
									"path": "${2:The .obj file to load}"
								}
							],
							"execAddress": "${3:The start address / label name}",
							"topOfStack": "${4: Top of stack / label name}"
						}
					},
					{
						"label": "DeZog: CSpect",
						"description": "Configuration for DeZog to use the CSpect emulator.",
						"body": {
							"type": "dezog",
							"request": "launch",
							"name": "CSpect",
							"remoteType": "cspect",
							"sjasmplus": [
								{
									"path": "${1:Assembler list or sld file}"
								}
							],
							"commandsAfterLaunch": [],
							"history": {
								"reverseDebugInstructionCount": 1000000,
								"spotCount": 10,
								"codeCoverageEnabled": false
							},
							"startAutomatically": false,
							"rootFolder": "^\"\\${workspaceFolder\\}\"",
							"load": "${2:.nex or .sna file to load}",
							"topOfStack": "${3: Top of stack / label name}"
						}
					},
					{
						"label": "DeZog: ZEsarUX",
						"description": "Configuration for DeZog to use the ZEsarUX emulator.",
						"body": {
							"type": "dezog",
							"request": "launch",
							"name": "ZEsarUX",
							"remoteType": "zesarux",
							"sjasmplus": [
								{
									"path": "${1:Assembler list or sld file}"
								}
							],
							"commandsAfterLaunch": [],
							"history": {
								"reverseDebugInstructionCount": 1000000,
								"spotCount": 10,
								"codeCoverageEnabled": true
							},
							"startAutomatically": false,
							"rootFolder": "^\"\\${workspaceFolder\\}\"",
							"load": "${2:.nex or .sna file to load}",
							"topOfStack": "${3: Top of stack / label name}"
						}
					},
					{
						"label": "DeZog: MAME",
						"description": "Configuration for DeZog to use the MAME emulator.",
						"body": {
							"type": "dezog",
							"request": "launch",
							"name": "MAME",
							"remoteType": "mame",
							"mame": {
								"port": 12000
							},
							"startAutomatically": false,
							"revEng": [
								{
									"path": "${1:The list file (initially an empty file with extension *.list)}"
								}
							],
							"history": {
								"codeCoverageEnabled": false
							},
							"rootFolder": "^\"\\${workspaceFolder\\}\""
						}
					},
					{
						"label": "DeZog: ZX Next",
						"description": "Configuration for DeZog to use the ZX Next for remote debugging.",
						"body": {
							"type": "dezog",
							"request": "launch",
							"name": "ZX Next",
							"remoteType": "zxnext",
							"zxnext": {
								"serial": "${1:The serial COM port}"
							},
							"sjasmplus": [
								{
									"path": "${2:Assembler list or sld file}"
								}
							],
							"commandsAfterLaunch": [],
							"history": {
								"reverseDebugInstructionCount": 1000000,
								"spotCount": 10,
								"codeCoverageEnabled": false
							},
							"startAutomatically": false,
							"rootFolder": "^\"\\${workspaceFolder\\}\"",
							"load": "${3:.nex or .sna file to load}",
							"topOfStack": "${4: Top of stack / label name}"
						}
					},
					{
						"label": "DeZog: Unit Tests",
						"description": "Configuration for DeZog to use the internal simulator for unit tests.",
						"body": {
							"type": "dezog",
							"request": "launch",
							"name": "Unit Tests - Simulator",
							"unitTests": true,
							"presentation": {
								"hidden": true
							},
							"remoteType": "zsim",
							"zsim": {
								"Z80N": true,
								"visualMemory": true,
								"memoryModel": "ZXNEXT"
							},
							"sjasmplus": [
								{
									"path": "${1:Assembler list or sld file}"
								}
							],
							"history": {
								"reverseDebugInstructionCount": 1000000,
								"spotCount": 10,
								"codeCoverageEnabled": true
							},
							"startAutomatically": true,
							"rootFolder": "^\"\\${workspaceFolder\\}\"",
							"load": "${2:.nex or .sna file to load}"
						}
					}
				]
			}
		]
	}
}<|MERGE_RESOLUTION|>--- conflicted
+++ resolved
@@ -1,11 +1,7 @@
 {
 	"name": "dezog",
 	"displayName": "DeZog",
-<<<<<<< HEAD
-	"version": "3.6.5-rc3",
-=======
-	"version": "3.6.5-rc1",
->>>>>>> de8af7e5
+	"version": "3.6.5-rc4",
 	"publisher": "maziac",
 	"description": "Visual Studio Code Debugger for the Z80 and ZX Spectrum/ZX81.",
 	"author": {
